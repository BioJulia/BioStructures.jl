export
    applyselectors,
    applyselectors!,
    proteinresnames,
    standardselector,
    heteroselector,
    atomnameselector,
    calphaatomnames,
    calphaselector,
    cbetaatomnames,
    cbetaselector,
    backboneatomnames,
    backboneselector,
    sidechainselector,
    heavyatomselector,
    hydrogenselector,
    resnameselector,
    proteinselector,
    acidicresselector,
    aliphaticresselector,
    aromaticresselector,
    basicresselector,
    chargedresselector,
    neutralresselector,
    hydrophobicresselector,
    polarresselector,
    nonpolarresselector,
    waterresnames,
    waterselector,
    notwaterselector,
    disorderselector,
    sscodeselector,
    helixselector,
    sheetselector,
    coilselector,
    allselector,
    @sel_str

"""
    applyselectors(els, selectors...)

Returns a copy of a `Vector` of `StructuralElement`s with all elements that do
not return `true` from all the selector functions removed.
"""
function applyselectors(els::AbstractVector{<:StructuralElement}, selectors::Function...)
    new_list = copy(els)
    applyselectors!(new_list, selectors...)
    return new_list
end

"""
    applyselectors!(els, selectors...)

Removes from a `Vector` of `StructuralElement`s all elements that do not return
`true` from all the selector functions.
"""
function applyselectors!(els::AbstractVector{<:StructuralElement}, selectors::Function...)
    for selector in selectors
        filter!(selector, els)
    end
    return els
end

# Data for natural protein amino acid residues, modified from PDBTools.jl
Base.@kwdef struct AminoAcidResidue
    name::String
    three_letter_code::String
    one_letter_code::String
    type::String
    polar::Bool
    hydrophobic::Bool
    mono_isotopic_mass::Float64
    mass::Float64
    charge::Int
    custom::Bool=true
end

const amino_acid_data = Dict{String, AminoAcidResidue}(
    "ALA" => AminoAcidResidue("Alanine",       "ALA", "A", "Aliphatic",  false, false,  71.037114,  71.0779,  0, false),
    "ARG" => AminoAcidResidue("Arginine",      "ARG", "R", "Basic",      true,  false, 156.101111, 156.1857,  1, false),
    "ASN" => AminoAcidResidue("Asparagine",    "ASN", "N", "Amide",      true,  false, 114.042927, 114.1026,  0, false),
    "ASP" => AminoAcidResidue("Aspartic acid", "ASP", "D", "Acidic",     true,  false, 115.026943, 115.0874, -1, false),
    "CYS" => AminoAcidResidue("Cysteine",      "CYS", "C", "Sulfuric",   false, false, 103.009185, 103.1429,  0, false),
    "GLN" => AminoAcidResidue("Glutamine",     "GLN", "Q", "Amide",      true,  false, 128.058578, 128.1292,  0, false),
    "GLU" => AminoAcidResidue("Glutamic acid", "GLU", "E", "Acidic",     true,  false, 129.042593, 129.1140, -1, false),
    "GLY" => AminoAcidResidue("Glycine",       "GLY", "G", "Aliphatic",  false, false,  57.021464,  57.0513,  0, false),
    "HIS" => AminoAcidResidue("Histidine",     "HIS", "H", "Aromatic",   true,  false, 137.058912, 137.1393,  0, false), 
    "ILE" => AminoAcidResidue("Isoleucine",    "ILE", "I", "Aliphatic",  false, true,  113.084064, 113.1576,  0, false),
    "LEU" => AminoAcidResidue("Leucine",       "LEU", "L", "Aliphatic",  false, true,  113.084064, 113.1576,  0, false),
    "LYS" => AminoAcidResidue("Lysine",        "LYS", "K", "Basic",      true,  false, 128.094963, 128.1723,  1, false),
    "MET" => AminoAcidResidue("Methionine",    "MET", "M", "Sulfuric",   false, false, 131.040485, 131.1961,  0, false),
    "PHE" => AminoAcidResidue("Phenylalanine", "PHE", "F", "Aromatic",   false, true,  147.068414, 147.1739,  0, false),
    "PRO" => AminoAcidResidue("Proline",       "PRO", "P", "Cyclic",     false, false,  97.052764,  97.1152,  0, false),
    "SER" => AminoAcidResidue("Serine",        "SER", "S", "Hydroxylic", true,  false,  87.032028, 87.07730,  0, false),
    "THR" => AminoAcidResidue("Threonine",     "THR", "T", "Hydroxylic", true,  false, 101.047679, 101.1039,  0, false),
    "TRP" => AminoAcidResidue("Tryptophan",    "TRP", "W", "Aromatic",   false, true,  186.079313, 186.2099,  0, false),
    "TYR" => AminoAcidResidue("Tyrosine",      "TYR", "Y", "Aromatic",   true,  false, 163.063320, 163.1733,  0, false),
    "VAL" => AminoAcidResidue("Valine",        "VAL", "V", "Aliphatic",  false, true,   99.068414,  99.1311,  0, false),
    # Alternate protonation states for CHARMM and AMBER
    "ASPP" => AminoAcidResidue("Aspartic acid (protonated)", "ASP", "D", "Acidic", true,  false, 115.026943, 115.0874, 0, false),
    "GLUP" => AminoAcidResidue("Glutamic acid (protonated)", "GLU", "E", "Acidic", true,  false, 129.042593, 129.1140, 0, false),
    "HSD"  => AminoAcidResidue("Histidine (D)", "HIS", "H", "Aromatic",   true,  false, 137.058912, 137.1393,  0, false), 
    "HSE"  => AminoAcidResidue("Histidine (E)", "HIS", "H", "Aromatic",   true,  false, 137.058912, 137.1393,  0, false), 
    "HSP"  => AminoAcidResidue("Histidine (doubly protonated)", "HIS", "H", "Aromatic",   true,  false, 137.058912, 137.1393,  1, false), 
    "HID"  => AminoAcidResidue("Histidine (D)", "HIS", "H", "Aromatic",   true,  false, 137.058912, 137.1393,  0, false), 
    "HIE"  => AminoAcidResidue("Histidine (E)", "HIS", "H", "Aromatic",   true,  false, 137.058912, 137.1393,  0, false), 
    "HIP"  => AminoAcidResidue("Histidine (doubly protonated)", "HIS", "H", "Aromatic",   true,  false, 137.058912, 137.1393,  1, false), 
)

"`Set` of residue names found in proteins and peptides."
const proteinresnames = Set(keys(amino_acid_data))

"""
    standardselector(at)
    standardselector(res)

Determines if an `AbstractAtom` represents a standard atom, e.g. came from
a ATOM record in a Protein Data Bank (PDB) file, or if an `AbstractResidue`
represents a standard molecule, e.g. consists of ATOM records from a PDB
file.
"""
standardselector(at::AbstractAtom) = !ishetero(at)
standardselector(res::AbstractResidue) = !ishetero(res)

"""
    heteroselector(at)
    heteroselector(res)

Determines if an `AbstractAtom` represents a hetero atom, e.g. came from a
HETATM record in a Protein Data Bank (PDB) file, or if an `AbstractResidue`
represents a hetero molecule, e.g. consists of HETATM records from a PDB
file.
"""
heteroselector(at::AbstractAtom) = ishetero(at)
heteroselector(res::AbstractResidue) = ishetero(res)

"""
    atomnameselector(at, atom_names; strip=true)

Determines if an `AbstractAtom` has its atom name in a list of names.
`strip` determines whether surrounding whitespace is stripped from the atom
name before it is checked in the list.
"""
function atomnameselector(at::AbstractAtom, atom_names; strip::Bool=true)
    return atomname(at, strip=strip) in atom_names
end

"`Set` of Cα atom names."
const calphaatomnames = Set(["CA"])

"""
    calphaselector(at)

Determines if an `AbstractAtom` is not a hetero-atom and corresponds to a
Cα atom.
"""
function calphaselector(at::AbstractAtom)
    return standardselector(at) && atomnameselector(at, calphaatomnames)
end

"`Set` of Cβ atom names."
const cbetaatomnames = Set(["CB"])

"""
    cbetaselector(at)

Determines if an `AbstractAtom` is not a hetero-atom and corresponds to a
Cβ atom, or a Cα atom in glycine.
"""
function cbetaselector(at::AbstractAtom)
    return standardselector(at) &&
        (atomnameselector(at, cbetaatomnames) ||
        (resname(at, strip=false) == "GLY" && atomnameselector(at, calphaatomnames)))
end

"`Set` of protein backbone atom names."
const backboneatomnames = Set(["CA", "N", "C", "O"])

"""
    backboneselector(at)

Determines if an `AbstractAtom` is not a hetero-atom and corresponds to a
protein backbone atom.
"""
function backboneselector(at::AbstractAtom)
    return standardselector(at) && atomnameselector(at, backboneatomnames)
end

const notsidechainatomnames = Set(["N", "CA", "C", "O", "HN", "H", "HA", "HT1", "HT2", "HT3"])

"""
    sidechainselector(at)

Determines if an `AbstractAtom` is not a hetero-atom and corresponds to a
protein side chain atom.
"""
function sidechainselector(at::AbstractAtom)
    return standardselector(at) && !atomnameselector(at, notsidechainatomnames)
end

"""
    heavyatomselector(at)

Determines if an `AbstractAtom` corresponds to a heavy (non-hydrogen) atom
and is not a hetero-atom.
"""
heavyatomselector(at::AbstractAtom) = standardselector(at) && !hydrogenselector(at)

# Either the element is H or the element field is empty, the atom name contains
#   an H and there are no letters in the atom name before H
# For example atom names "1H" and "H1" would be hydrogens but "NH1" would not
"""
    hydrogenselector(at)

Determines if an `AbstractAtom` represents hydrogen.

Uses the element field where possible, otherwise uses the atom name.
"""
function hydrogenselector(at::AbstractAtom)
    at_name = atomname(at)
    return element(at) == "H" ||
        (element(at) == "" &&
        'H' in at_name &&
        !occursin(r"[a-zA-Z]", at_name[1:findfirst(isequal('H'), at_name) - 1]))
end

"""
    resnameselector(res, res_names)
    resnameselector(at, res_names)

Determines if an `AbstractResidue` or `AbstractAtom` has its residue name
in a list of names.
"""
function resnameselector(el::Union{AbstractResidue, AbstractAtom}, res_names)
    return resname(el, strip=false) in res_names
end

"""
    proteinselector(res)
    proteinselector(at)

Determines if an `AbstractResidue` or `AbstractAtom` is part of a protein
or peptide based on the residue name.
"""
function proteinselector(el::Union{AbstractResidue, AbstractAtom})
    return resnameselector(el, proteinresnames)
end

"""
    acidicresselector(res)
    acidicresselector(at)

Determines if an `AbstractResidue` is, or an `AbstractAtom` is part of, an
acidic amino acid based on the residue name.
"""
function acidicresselector(el::Union{AbstractResidue, AbstractAtom})
    return proteinselector(el) && amino_acid_data[resname(el)].type == "Acidic"
end

"""
    aliphaticresselector(res)
    aliphaticresselector(at)

Determines if an `AbstractResidue` is, or an `AbstractAtom` is part of, an
aliphatic amino acid based on the residue name.
"""
function aliphaticresselector(el::Union{AbstractResidue, AbstractAtom})
    return proteinselector(el) && amino_acid_data[resname(el)].type == "Aliphatic"
end

"""
    aromaticresselector(res)
    aromaticresselector(at)

Determines if an `AbstractResidue` is, or an `AbstractAtom` is part of, an
aromatic amino acid based on the residue name.
"""
function aromaticresselector(el::Union{AbstractResidue, AbstractAtom})
    return proteinselector(el) && amino_acid_data[resname(el)].type == "Aromatic"
end

"""
    basicresselector(res)
    basicresselector(at)

Determines if an `AbstractResidue` is, or an `AbstractAtom` is part of, a
basic amino acid based on the residue name.
"""
function basicresselector(el::Union{AbstractResidue, AbstractAtom})
    return proteinselector(el) && amino_acid_data[resname(el)].type == "Basic"
end

"""
    chargedresselector(res)
    chargedresselector(at)

Determines if an `AbstractResidue` is, or an `AbstractAtom` is part of, a
charged amino acid based on the residue name.
"""
function chargedresselector(el::Union{AbstractResidue, AbstractAtom})
    return proteinselector(el) && amino_acid_data[resname(el)].charge != 0
end

"""
    neutralresselector(res)
    neutralresselector(at)

Determines if an `AbstractResidue` is, or an `AbstractAtom` is part of, a
neutral amino acid based on the residue name.
"""
function neutralresselector(el::Union{AbstractResidue, AbstractAtom})
    return proteinselector(el) && amino_acid_data[resname(el)].charge == 0
end

"""
    hydrophobicresselector(res)
    hydrophobicresselector(at)

Determines if an `AbstractResidue` is, or an `AbstractAtom` is part of, a
hydrophobic amino acid based on the residue name.
"""
function hydrophobicresselector(el::Union{AbstractResidue, AbstractAtom})
    return proteinselector(el) && amino_acid_data[resname(el)].hydrophobic
end

"""
    polarresselector(res)
    polarresselector(at)

Determines if an `AbstractResidue` is, or an `AbstractAtom` is part of, a
polar amino acid based on the residue name.
"""
function polarresselector(el::Union{AbstractResidue, AbstractAtom})
    return proteinselector(el) && amino_acid_data[resname(el)].polar
end

"""
    nonpolarresselector(res)
    nonpolarresselector(at)

Determines if an `AbstractResidue` is, or an `AbstractAtom` is part of, a
non-polar amino acid based on the residue name.
"""
function nonpolarresselector(el::Union{AbstractResidue, AbstractAtom})
    return proteinselector(el) && !amino_acid_data[resname(el)].polar
end

"`Set` of residue names corresponding to water."
const waterresnames = Set(["HOH", "OH2", "TIP", "TIP3", "TIP3P", "TIP4P",
                           "TIP5P", "TIP7P", "SPC", "SPCE", "WAT"])

"""
    waterselector(res)
    waterselector(at)

Determines if an `AbstractResidue` or `AbstractAtom` represents a water
molecule, i.e. whether the residue name is in `waterresnames`.
"""
function waterselector(el::Union{AbstractResidue, AbstractAtom})
    return resnameselector(el, waterresnames)
end

"""
    notwaterselector(res)
    notwaterselector(at)

Determines if an `AbstractResidue` or `AbstractAtom` does not represent a
water molecule, i.e. whether the residue name is not in `waterresnames`.
"""
function notwaterselector(el::Union{AbstractResidue, AbstractAtom})
    return !waterselector(el)
end

"""
    disorderselector(at)
    disorderselector(res)

Determines whether an `AbstractAtom` or `AbstractResidue` is disordered,
i.e. has multiple locations in the case of atoms or multiple residue names
(point mutants) in the case of residues.
"""
disorderselector(at::AbstractAtom) = isdisorderedatom(at)
disorderselector(res::AbstractResidue) = isdisorderedres(res)

"""
    sscodeselector(res, ss_codes)
    sscodeselector(at, ss_codes)

Determines if an `AbstractResidue` or `AbstractAtom` has its secondary structure code
in a list of secondary structure codes.
"""
function sscodeselector(el::Union{AbstractResidue, AbstractAtom}, ss_codes)
    return sscode(el) in ss_codes
end

"""
    helixselector(res)
    helixselector(at)

Determines if an `AbstractResidue` or `AbstractAtom` is part of an α-helix,
i.e. whether the secondary structure code is in `helixsscodes`.
"""
function helixselector(el::Union{AbstractResidue, AbstractAtom})
    return sscodeselector(el, helixsscodes)
end

"""
    sheetselector(res)
    sheetselector(at)

Determines if an `AbstractResidue` or `AbstractAtom` is part of a β-sheet,
i.e. whether the secondary structure code is in `sheetsscodes`.
"""
function sheetselector(el::Union{AbstractResidue, AbstractAtom})
    return sscodeselector(el, sheetsscodes)
end

"""
    coilselector(res)
    coilselector(at)

Determines if an `AbstractResidue` or `AbstractAtom` is part of a coil,
i.e. whether the secondary structure code is in `coilsscodes`.
"""
function coilselector(el::Union{AbstractResidue, AbstractAtom})
    return sscodeselector(el, coilsscodes)
end

"""
    allselector(at)
    allselector(res)

Trivial selector that returns `true` for any structural element.
"""
allselector(el) = true

# Acts as a function when used within typical julia filtering functions 
<<<<<<< HEAD
# by converting a string selection into a query call
struct Select <: Function
    sel::String
end
(s::Select)(at) = apply_query(parse_query(s.sel), at)
=======
#   by converting a string selection into a query call
struct Select{Q} <: Function
    query_string::String
    query::Q
end

function Select(query_string::AbstractString) 
    query = parse_query(query_string)
    return Select(query_string, query)
end

(s::Select)(at) = apply_query(s.query, at)

Base.show(io::IO, ::MIME"text/plain", s::Select) = print(io, """Select("$(s.query_string)")""")
>>>>>>> a2e3fa0a

#
# Parse selection string allowing interpolation in sel macro:
# https://discourse.julialang.org/t/str-string-interpolation/125766/11?u=lmiq
#
_select(args...) = Select(string(args...))
"String selection syntax."
macro sel_str(s)
    ex = Expr(:call, GlobalRef(BioStructures, :_select))
    i = firstindex(s)
    buf = IOBuffer(maxsize=ncodeunits(s))
    while i <= ncodeunits(s)
        c = @inbounds s[i]
        i = nextind(s, i)
        if c === '$'
            position(buf) > 0 && push!(ex.args, String(take!(buf)))
            val, i = Meta.parse(s, i; greedy=false)
            Meta.isexpr(val, :incomplete) && error(val.args[1])
            val !== nothing && push!(ex.args, val)
        else
            print(buf, c)
        end
    end
    position(buf) > 0 && push!(ex.args, String(take!(buf)))
    return esc(ex)
end


const operators = (
    "="  => (x, y) -> isequal(x, y),
    "<"  => (x, y) -> isless(x, y),
    ">"  => (x, y) -> isless(y, x),
    "<=" => (x, y) -> (!isless(y, x)),
    ">=" => (x, y) -> (!isless(x, y)),
)

 struct Keyword{F <: Function}
    value_type::Type
    name::String
    getter::F
    operators::Tuple
end

# For functions without parameters
struct MacroKeyword{F <: Function}
    name::String
    getter::F
end

(key::MacroKeyword)(::AbstractVector{<:AbstractString}) = key.getter

function (key::Keyword)(s::AbstractVector{<:AbstractString})
    getter, operators = key.getter, key.operators
    for op in operators
        if (i = findfirst(==(op.first), s)) !== nothing
            return el -> op.second(getter(el), parse_to_type(key, s[i+1]))
        end
    end
    # If no operator was found, assume that `=` was intended
    return el -> isequal(getter(el), parse_to_type(key, s[1]))
end

function parse_to_type(key::Keyword, val)
    if key.value_type == String
        return val
    elseif key.value_type == Char && length(val) == 1
        return val[1]
    end
    try
        val = parse(key.value_type, val)
        return val
    catch
        throw(ArgumentError("Could not parse $val for keyword $(key.name), expected $(key.value_type)"))
    end
end

const keywords = [
    Keyword(Int    , "index"      , serial     , operators),
    Keyword(Int    , "serial"     , serial     , operators),
    Keyword(Int    , "resnumber"  , resnumber  , operators),
    Keyword(Int    , "resnum"     , resnumber  , operators),
    Keyword(Int    , "resid"      , resid      , operators),
    Keyword(Float64, "occupancy"  , occupancy  , operators),
    Keyword(Float64, "beta"       , tempfactor , operators),
    Keyword(Float64, "tempfactor" , tempfactor , operators),
    Keyword(Int    , "model"      , modelnumber, operators),
    Keyword(Int    , "modelnumber", modelnumber, operators),
    Keyword(String , "name"       , atomname   , operators),
    Keyword(String , "atomname"   , atomname   , operators),
    Keyword(String , "resname"    , resname    , operators),
    Keyword(String , "chain"      , chainid    , operators),
    Keyword(String , "chainid"    , chainid    , operators),
    Keyword(String , "element"    , element    , operators),
    Keyword(Char   , "inscode"    , inscode    , operators),
    Keyword(Char   , "sscode"     , sscode     , operators),
    Keyword(Float64, "x"          , x          , operators),
    Keyword(Float64, "y"          , y          , operators),
    Keyword(Float64, "z"          , z          , operators),
    MacroKeyword("standard"   , standardselector),
    MacroKeyword("hetero"     , heteroselector),
    MacroKeyword("backbone"   , backboneselector),
    MacroKeyword("sidechain"  , sidechainselector),
    MacroKeyword("heavyatom"  , heavyatomselector),
    MacroKeyword("hydrogen"   , hydrogenselector),
    MacroKeyword("protein"    , proteinselector),
    MacroKeyword("acidic"     , acidicresselector),
    MacroKeyword("aliphatic"  , aliphaticresselector),
    MacroKeyword("aromatic"   , aromaticresselector),
    MacroKeyword("basic"      , basicresselector),
    MacroKeyword("charged"    , chargedresselector),
    MacroKeyword("neutral"    , neutralresselector),
    MacroKeyword("hydrophobic", hydrophobicresselector),
    MacroKeyword("polar"      , polarresselector),
    MacroKeyword("nonpolar"   , nonpolarresselector),
    MacroKeyword("water"      , waterselector),
    MacroKeyword("disordered" , disorderselector),
    MacroKeyword("helix"      , helixselector),
    MacroKeyword("sheet"      , sheetselector),
    MacroKeyword("coil"       , coilselector),
    MacroKeyword("all"        , allselector),
]

# See https://discourse.julialang.org/t/parsing-selection-syntax/43632/9
parse_query(selection::AbstractString) = parse_query_vector(split(selection))

function parse_query_vector(s::AbstractVector{<:AbstractString})
    # or, and, not
    if (i = findfirst(==("or"), s)) !== nothing
        deleteat!(s, i)
        return (|, parse_query_vector.((s[1:i-1], s[i:end]))...)
    elseif (i = findfirst(==("and"), s)) !== nothing
        deleteat!(s, i)
        return (&, parse_query_vector.((s[1:i-1], s[i:end]))...)
    elseif (i = findfirst(==("not"), s)) !== nothing
        deleteat!(s, i)
        return (!, parse_query_vector(s[i:end]))
    # Keywords 
    else
        for key in keywords
            if (i = findfirst(==(key.name), s)) !== nothing
                deleteat!(s, i)
                return key(s)
            end
        end
        throw(ArgumentError(("Unable to parse selection string: $s")))
    end
end

function apply_query(q, a)
    if !(q isa Tuple)
        return q(a)
    else
        f, args = Iterators.peel(q)
        return f(apply_query.(args, Ref(a))...)
    end
end<|MERGE_RESOLUTION|>--- conflicted
+++ resolved
@@ -435,14 +435,7 @@
 allselector(el) = true
 
 # Acts as a function when used within typical julia filtering functions 
-<<<<<<< HEAD
 # by converting a string selection into a query call
-struct Select <: Function
-    sel::String
-end
-(s::Select)(at) = apply_query(parse_query(s.sel), at)
-=======
-#   by converting a string selection into a query call
 struct Select{Q} <: Function
     query_string::String
     query::Q
@@ -456,7 +449,6 @@
 (s::Select)(at) = apply_query(s.query, at)
 
 Base.show(io::IO, ::MIME"text/plain", s::Select) = print(io, """Select("$(s.query_string)")""")
->>>>>>> a2e3fa0a
 
 #
 # Parse selection string allowing interpolation in sel macro:
@@ -483,7 +475,6 @@
     position(buf) > 0 && push!(ex.args, String(take!(buf)))
     return esc(ex)
 end
-
 
 const operators = (
     "="  => (x, y) -> isequal(x, y),
